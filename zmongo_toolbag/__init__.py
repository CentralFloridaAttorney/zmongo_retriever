--- conflicted
+++ resolved
@@ -8,18 +8,10 @@
 
 from .zmongo import ZMongo
 from .zmongo_embedder import ZMongoEmbedder
-<<<<<<< HEAD
-from .zretriever import ZRetriever
-=======
 from .zmongo_retriever import ZMongoRetriever
->>>>>>> 29ee25be
 
 __all__ = [
     "ZMongo",
     "ZMongoEmbedder",
-<<<<<<< HEAD
-    "ZRetriever"
-=======
     "ZMongoRetriever"
->>>>>>> 29ee25be
 ]
