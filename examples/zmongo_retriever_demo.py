# Python script: Combine ZRetriever with OpenAIModel to query MongoDB and generate completions

import os
import asyncio
from bson import ObjectId
from dotenv import load_dotenv
<<<<<<< HEAD
from langchain.chains import load_summarize_chain
from langchain_core.prompts import PromptTemplate
from langchain_openai import OpenAI

from zmongo_toolbag.zmongo import zconstants
from zmongo_toolbag.zmongo.BAK import ZMongoRetriever

# The embedder requires the use of openai
# OPENAI_API_KEY must be in your .env file

# Set your variables
mongo_uri = zconstants.MONGO_URI # Your mongo_uri
this_collection_name = zconstants.DEFAULT_COLLECTION_NAME  # Your MongoDB collection
this_page_content_key = 'casebody.data.opinions.0.text'  # Specify the field to use as page_content
predator_this_document_id = '65f28c8103fc21342e2dc04d'  # Example ObjectId('_id') value
chunk_size = 256 # smaller values for more content, larger values may solve problems with token limits
load_dotenv()

retriever = ZMongoRetriever(mongo_uri=mongo_uri,
                            chunk_size=chunk_size,
                            collection_name=this_collection_name,
                            page_content_key=this_page_content_key)
documents_by_page_content_key = retriever.invoke(object_ids=predator_this_document_id, page_content_key=this_page_content_key, existing_metadata={'summary_preceding_text': 'Summary: 1. The lower court entered an order granting the Plaintiffs motion for summary judgment. 2. The Defendant appealed the order.'})

# Pass the Document
# The following may not work with documents > 4097 in length
prompt_template = """Write a concise summary of the following text delimited by triple backquotes.
              Return your response in bullet points which covers the key points of the text.
              ```{text}```
              BULLET POINT SUMMARY:
  """
prompt = PromptTemplate(template=prompt_template, input_variables=["text"])
summary_chain = load_summarize_chain(OpenAI(openai_api_key=os.getenv('OPENAI_API_KEY')), chain_type="stuff", prompt=prompt)
result = summary_chain.invoke({'input_documents': documents_by_page_content_key[0]})
print(result)

# Example result {'input_documents': [<zmongo_retriever.Document object at 0x7afe3e3b7820>,
# <zmongo_retriever.Document object at 0x7afe3e3b7880>, <zmongo_retriever.Document object at 0x7afe3e3b78e0>,
# <zmongo_retriever.Document object at 0x7afe3e3b7940>, <zmongo_retriever.Document object at 0x7afe3e3b79a0>,
# <zmongo_retriever.Document object at 0x7afe3e3b7a00>, <zmongo_retriever.Document object at 0x7afe3e3b7a60>,
# <zmongo_retriever.Document object at 0x7afe3e3b7ac0>], 'output_text': " - Craig Lamb appealed a final judgment of
# foreclosure.\n   - Trial court erred in determining standing of Nationstar Mortgage, LLC and reversed.\n   - Court
# reviews sufficiency of evidence for standing de novo.\n   - Bank must establish standing at time of final judgment,
# in addition to when complaint is filed.\n   - Case was commenced by Aurora Loan Services, LLC.\n   - Nationstar
# filed a Motion for Substitution of Party Plaintiff and was allowed to substitute for Aurora.\n   - At trial,
# court took judicial notice of the order allowing substitution.\n   - Nationstar's witness testified that they
# acquired Aurora Loans and now service all of Aurora Loans.\n   - Original note was lost and a copy with a special
# indorsement to Aurora was placed into evidence.\n   - Standing can be proven through evidence of a valid
# assignment, proof of purchase of the debt, or an effective transfer.\n   - Witness testimony can serve as an
# affidavit of ownership.\n   - Nationstar did not prove standing through evidence of an assignment,
# as the assignment only assigned the mortgage.\n   - Nationstar also failed to prove standing through proof of
# purchase of the debt, evidence of an effective transfer, or an affidavit of ownership.\n   - Record lacks evidence
# that the note was transferred to Nationstar.\n   - Trial"}
=======
from zmongo_toolbag.zmongo import ZMongo
from zmongo_toolbag.zretriever import ZRetriever
import openai

# Load environment variables
load_dotenv()
openai.api_key = os.getenv("OPENAI_API_KEY_APP")

class OpenAIModel:
    def __init__(self):
        self.model = os.getenv("OPENAI_TEXT_MODEL", "gpt-3.5-turbo-instruct")
        self.max_tokens = int(os.getenv("DEFAULT_MAX_TOKENS", 256))
        self.temperature = float(os.getenv("DEFAULT_TEMPERATURE", 0.7))
        self.top_p = float(os.getenv("DEFAULT_TOP_P", 0.95))

    async def _call_openai(self, prompt: str, max_tokens=None, temperature=None, top_p=None, stop=None, echo=False) -> str:
        try:
            response = await asyncio.to_thread(openai.completions.create,
                model=self.model,
                prompt=prompt,
                max_tokens=max_tokens or self.max_tokens,
                temperature=temperature or self.temperature,
                top_p=top_p or self.top_p,
                stop=stop,
                echo=echo,
            )
            return response.choices[0].text.strip()
        except Exception as e:
            return f"[OpenAI Error] {e}"

    async def summarize_text(self, text: str) -> str:
        prompt = f"Summarize the following for a legal researcher:\n\n{text}\n\nSummary:"
        return await self._call_openai(prompt, max_tokens=200)

async def run_openai_zretriever_pipeline():
    repo = ZMongo()
    retriever = ZRetriever(repository=repo, max_tokens_per_set=4096, chunk_size=512)
    collection_name = 'documents'
    document_ids = ['67e5ba645f74ae46ad39929d', '67ef0bd71a349c7c108331a6']

    documents = await retriever.invoke(collection=collection_name, object_ids=document_ids, page_content_key='text')
    openai_model = OpenAIModel()

    for idx, doc_set in enumerate(documents):
        combined_text = "\n\n".join(doc.page_content for doc in doc_set)
        print(f"\nDocument Set {idx + 1} (retrieved {len(doc_set)} chunks):")
        summary = await openai_model.summarize_text(combined_text[:1000])
        print("\nSummary:")
        print(summary)

if __name__ == "__main__":
    asyncio.run(run_openai_zretriever_pipeline())
>>>>>>> ef174024
<|MERGE_RESOLUTION|>--- conflicted
+++ resolved
@@ -4,61 +4,6 @@
 import asyncio
 from bson import ObjectId
 from dotenv import load_dotenv
-<<<<<<< HEAD
-from langchain.chains import load_summarize_chain
-from langchain_core.prompts import PromptTemplate
-from langchain_openai import OpenAI
-
-from zmongo_toolbag.zmongo import zconstants
-from zmongo_toolbag.zmongo.BAK import ZMongoRetriever
-
-# The embedder requires the use of openai
-# OPENAI_API_KEY must be in your .env file
-
-# Set your variables
-mongo_uri = zconstants.MONGO_URI # Your mongo_uri
-this_collection_name = zconstants.DEFAULT_COLLECTION_NAME  # Your MongoDB collection
-this_page_content_key = 'casebody.data.opinions.0.text'  # Specify the field to use as page_content
-predator_this_document_id = '65f28c8103fc21342e2dc04d'  # Example ObjectId('_id') value
-chunk_size = 256 # smaller values for more content, larger values may solve problems with token limits
-load_dotenv()
-
-retriever = ZMongoRetriever(mongo_uri=mongo_uri,
-                            chunk_size=chunk_size,
-                            collection_name=this_collection_name,
-                            page_content_key=this_page_content_key)
-documents_by_page_content_key = retriever.invoke(object_ids=predator_this_document_id, page_content_key=this_page_content_key, existing_metadata={'summary_preceding_text': 'Summary: 1. The lower court entered an order granting the Plaintiffs motion for summary judgment. 2. The Defendant appealed the order.'})
-
-# Pass the Document
-# The following may not work with documents > 4097 in length
-prompt_template = """Write a concise summary of the following text delimited by triple backquotes.
-              Return your response in bullet points which covers the key points of the text.
-              ```{text}```
-              BULLET POINT SUMMARY:
-  """
-prompt = PromptTemplate(template=prompt_template, input_variables=["text"])
-summary_chain = load_summarize_chain(OpenAI(openai_api_key=os.getenv('OPENAI_API_KEY')), chain_type="stuff", prompt=prompt)
-result = summary_chain.invoke({'input_documents': documents_by_page_content_key[0]})
-print(result)
-
-# Example result {'input_documents': [<zmongo_retriever.Document object at 0x7afe3e3b7820>,
-# <zmongo_retriever.Document object at 0x7afe3e3b7880>, <zmongo_retriever.Document object at 0x7afe3e3b78e0>,
-# <zmongo_retriever.Document object at 0x7afe3e3b7940>, <zmongo_retriever.Document object at 0x7afe3e3b79a0>,
-# <zmongo_retriever.Document object at 0x7afe3e3b7a00>, <zmongo_retriever.Document object at 0x7afe3e3b7a60>,
-# <zmongo_retriever.Document object at 0x7afe3e3b7ac0>], 'output_text': " - Craig Lamb appealed a final judgment of
-# foreclosure.\n   - Trial court erred in determining standing of Nationstar Mortgage, LLC and reversed.\n   - Court
-# reviews sufficiency of evidence for standing de novo.\n   - Bank must establish standing at time of final judgment,
-# in addition to when complaint is filed.\n   - Case was commenced by Aurora Loan Services, LLC.\n   - Nationstar
-# filed a Motion for Substitution of Party Plaintiff and was allowed to substitute for Aurora.\n   - At trial,
-# court took judicial notice of the order allowing substitution.\n   - Nationstar's witness testified that they
-# acquired Aurora Loans and now service all of Aurora Loans.\n   - Original note was lost and a copy with a special
-# indorsement to Aurora was placed into evidence.\n   - Standing can be proven through evidence of a valid
-# assignment, proof of purchase of the debt, or an effective transfer.\n   - Witness testimony can serve as an
-# affidavit of ownership.\n   - Nationstar did not prove standing through evidence of an assignment,
-# as the assignment only assigned the mortgage.\n   - Nationstar also failed to prove standing through proof of
-# purchase of the debt, evidence of an effective transfer, or an affidavit of ownership.\n   - Record lacks evidence
-# that the note was transferred to Nationstar.\n   - Trial"}
-=======
 from zmongo_toolbag.zmongo import ZMongo
 from zmongo_toolbag.zretriever import ZRetriever
 import openai
@@ -110,5 +55,4 @@
         print(summary)
 
 if __name__ == "__main__":
-    asyncio.run(run_openai_zretriever_pipeline())
->>>>>>> ef174024
+    asyncio.run(run_openai_zretriever_pipeline())